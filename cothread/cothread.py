# This file is part of the Diamond cothread library.
#
# Copyright (C) 2007 James Rowland, 2007-2012 Michael Abbott,
# Diamond Light Source Ltd.
#
# The Diamond cothread library is free software; you can redistribute it
# and/or modify it under the terms of the GNU General Public License as
# published by the Free Software Foundation; either version 2 of the License,
# or (at your option) any later version.
#
# The Diamond cothread library is distributed in the hope that it will be
# useful, but WITHOUT ANY WARRANTY; without even the implied warranty of
# MERCHANTABILITY or FITNESS FOR A PARTICULAR PURPOSE.  See the GNU General
# Public License for more details.
#
# You should have received a copy of the GNU General Public License along
# with this program; if not, write to the Free Software Foundation, Inc., 51
# Franklin St, Fifth Floor, Boston, MA 02110-1301 USA
#
# Contact:
#      Dr. Michael Abbott,
#      Diamond Light Source Ltd,
#      Diamond House,
#      Chilton,
#      Didcot,
#      Oxfordshire,
#      OX11 0DE
#      michael.abbott@diamond.ac.uk

'''Simple cooperative threading using coroutines.  The following functions
define the interface provided by this module.

    Spawn(function, arguments...)
        A new cooperative thread, or "task", is created as a call to
        function(arguments).  Control is not transferred to the task until
        control is yielded.

    Sleep(delay)
    SleepUntil(time)
        The calling task is suspended until the given time.  Sleep(delay)
        suspends the task for at least delay seconds, SleepUntil(time)
        suspends until the specified time has passed (time is defined as the
        value returned by time.time()).
            Control is not returned to the calling task until all other
        active tasks have been processed.

    Yield()
        Yield() suspends control so that all other potentially busy tasks can
        run.

Instances of the Event object can be used for communication between tasks.
The following Event object methods are relevant.

    Wait()
    Wait(timeout)
        Waits for the event object to be signalled or for the timeout to
        expire (if specified).  Returns True if a signal was received, False
        if a timeout ocurred.

    Signal()
        Signals the event object, releasing at least one waiting task.

Similarly the EventQueue can be used for communication.
'''

# It might be worth taking a close look at:
#   http://wiki.secondlife.com/wiki/Eventlet

import sys
import os
import time
import bisect
import traceback
import collections
import _thread
import threading

from . import _coroutine

if os.environ.get('COTHREAD_CHECK_STACK'):
    _coroutine.enable_check_stack(True)

from . import coselect


__all__ = [
    'Spawn',            # Spawn new task

    'Sleep',            # Suspend task for given delay
    'SleepUntil',       # Suspend task until specified time
    'Yield',            # Suspend task for immediate resumption

    'Event',            # Event for waiting and signalling
    'RLock',            # Recursive lock
    'Pulse',            # Event for dynamic condition variables
    'EventQueue',       # Queue of objects with event handling
    'ThreadedEventQueue',   # Event queue designed to work with threads
    'WaitForAll',       # Wait for all events to become ready

    'AbsTimeout',       # Converts timeout into absolute deadline format
    'GetDeadline',      # Returns deadline associated with timeout
    'Deadline',         # Converts deadline into timeout format

    'Timedout',         # Timeout exception raised by event waiting

    'Quit',             # Immediate process quit
    'WaitForQuit',      # Wait until Quit() is called

    'Timer',            # One-shot cancellable timer
    'Callback',         # Simple asynchronous synchronisation
    'CallbackResult',   # Asynchronous synchronisation with result
    'scheduler_thread_id', # For checking we're in cothread's thread
]




class _TimerQueue(object):
    '''A timer queue: objects are held on the queue in timeout sequence.'''

    # The queue is implemented using the bisect function to insert objects
    # into the queue without having to resort the list.  This is cheap and
    # cheerful to implement and runs fast enough.

    def __init__(self):
        # We maintain the list of timeouts and the associated tasks separately
        # so that bisect searching can safely search the timeouts list without
        # trying to compare wakeups.
        self.__timeouts = []
        self.__wakeups = []
        self.__garbage = 0

    def put(self, task, timeout):
        '''Adds value to the queue with the specified timeout.'''
        index = bisect.bisect(self.__timeouts, timeout)
        self.__timeouts.insert(index, timeout)
        self.__wakeups.insert(index, task)

    def timeout(self):
        '''Returns the timeout of the queue.  Only valid if queue not empty.'''
        return self.__timeouts[0]

    def wake_expired(self):
        index = bisect.bisect_right(self.__timeouts, time.time())
        expired = self.__wakeups[:index]
        del self.__timeouts[:index]
        del self.__wakeups[:index]

        for task in expired:
            if not task.wakeup(_WAKEUP_TIMEOUT):
                self.__garbage -= 1
        assert 0 <= self.__garbage <= len(self)

    def __len__(self):
        '''Returns the number of entries on the queue.'''
        return len(self.__timeouts)

    def cancel(self):
        '''This is called to cancel a timeout.  We add this to our garbage
        count, triggering a garbage collect if appropriate.'''
        self.__garbage += 1
        if 2 * self.__garbage > len(self):
            timeouts = []
            wakeups = []
            for timeout, task in zip(self.__timeouts, self.__wakeups):
                if not task.woken():
                    timeouts.append(timeout)
                    wakeups.append(task)
            self.__timeouts = timeouts
            self.__wakeups = wakeups
            self.__garbage = 0


class _WakeupQueue(object):
    __slots__ = [
        '__waiters',        # List of wakeup objects pending wakeup
        '__garbage',        # Count of expired wakeup objects
    ]

    def __init__(self):
        self.__waiters = []
        # Every time a timeout occurs a waiter is left behind on the timer
        # queue.  We keep count of these as "garbage", and at the appropriate
        # time we can garbage collect the queue.
        self.__garbage = 0

    def __len__(self):
        return len(self.__waiters)

    def append(self, waiter):
        self.__waiters.append(waiter)

    def wake(self, wake_all):
        if self.__waiters:
            if wake_all:
                for task in self.__waiters:
                    task.wakeup(_WAKEUP_NORMAL)
                self.__waiters = []
                self.__garbage = 0
            else:
                # Wake the first task that actually wakes, mark the rest as
                # junk.
                for n, task in enumerate(self.__waiters):
                    if task.wakeup(_WAKEUP_NORMAL):
                        break
                    else:
                        self.__garbage -= 1
                del self.__waiters[:n+1]
        assert 0 <= self.__garbage <= len(self)

    def cancel(self):
        # A cancelled wait becomes garbage on the waiting queue.  We keep
        # count of how much garbage there is -- once the queue has more
        # garbage than waiters it's probably time to rebuild the queue and
        # keep only those waiters which haven't been woken yet.
        self.__garbage += 1
        if 2 * self.__garbage > len(self):
            self.__waiters = [task
                for task in self.__waiters
                if not task.woken()]
            self.__garbage = 0


class _Wakeup(object):
    '''A _Wakeup object is used when a task is to be suspended on one or more
    queues.  On wakeup the original task is woken, but only once: this is
    used to ensure that entries on other queues are effectively cancelled.'''

    __slots__ = [
        '__task',           # Coroutine associated with task to wake
        '__wakeup_task',    # Action to take on wakeup
        '__queue',          # Queue where this wakeup object resides
        '__timers',         # Timeout queue for this wakeup
    ]

    def __init__(self, wakeup_task, queue, timers):
        self.__task = _coroutine.get_current()
        self.__wakeup_task = wakeup_task
        self.__queue = queue
        self.__timers = timers

    def wakeup(self, reason):
        if self.__task:
            # Let the scheduler know that this task has been woken, and forget
            # about it, so we don't wake it again.
            #    Note that it's rather important to mark this wakeup as woken
            # *before* calling the queue cancel() functions, as otherwise
            # their garbage collection will be confused!
            self.__wakeup_task(self.__task, reason)
            self.__task = None

            # Each queue needs to be cancelled if it's not the wakeup reason.
            # This test also properly deals with interrupt wakeup, which
            # requires both queues to be cancelled.
            if reason != _WAKEUP_NORMAL and self.__queue:
                self.__queue.cancel()
            if reason != _WAKEUP_TIMEOUT and self.__timers:
                self.__timers.cancel()

            # Also drop our reference to the queue to avoid overextending
            # object lifetime.
            self.__queue = None
            return True
        else:
            return False

    def woken(self):
        return self.__task is None


# Task wakeup reasons
_WAKEUP_NORMAL = 0     # Normal wakeup
_WAKEUP_TIMEOUT = 1    # Wakeup on timeout
# A third reason, transfering exception to another cothread, is encoded as a
# tuple.


# Important system invariants:
#   - A running task is not on any waiting queue.
#       This is enforced by:
#       1) when a task it suspended it is recorded on waiting queues by using
#          a shared _Wakeup() object;
#       2) the .wakeup() method is always used before resuming the task.

class _Scheduler(object):
    '''Coroutine activity scheduler.'''

    # The scheduler runs in a dedicated stack.  It doesn't need much stack.
    SCHEDULER_STACK_SIZE = 65536

    @classmethod
    def create(cls):
        '''Creates the scheduler in its own coroutine and starts it running.
        We switch to the scheduler long enough for it to complete
        initialisation.'''
        # We run the scheduler in its own coroutine to allow the main task to
        # participate in scheduling.  This produces its own complications but
        # makes for a more usable system.
        current = _coroutine.get_current()
        scheduler_task = _coroutine.create(
            current, cls.__scheduler, cls.SCHEDULER_STACK_SIZE)
        return _coroutine.switch(scheduler_task, current)

    @classmethod
    def __scheduler(cls, main_task):
        '''The top level scheduler loop.  Starts by creating the scheduler,
        and then manages dispatching from the top level.'''

        # First create the scheduler and pass it back to our caller, who we
        # expect to be the main task.  The next time we get control it's time
        # to run the scheduling loop.
        self = cls()
        _coroutine.switch(main_task, self)

        # If the schedule loop raises an exception then propagate the
        # exception up to the main thread before restarting the scheduler.
        # This has mostly the right effects: a standalone program will
        # terminate, and an interactive program will receive back control, and
        # the scheduler should carry on operating.
        while True:
            try:
                self.__schedule_loop()
            except:
                # Switch to the main task asking it to re-raise the interrupt.
                # First we have to make sure it's not on the run queue.
                for index, (task, reason) in enumerate(self.__ready_queue):
                    if task is main_task:
                        del self.__ready_queue[index]
                        break
                # All task wakeup entry points will interpret this as a request
                # to re-raise the exception.  Pass through the exception info.
                _coroutine.switch(main_task, sys.exc_info())

    def __init__(self):
        # List of all tasks that are currently ready to be dispatched.
        self.__ready_queue = []
        # List of tasks waiting for ready_queue to become empty
        self.__yield_queue = _WakeupQueue()
        # List of tasks waiting for a timeout
        self.__timer_queue = _TimerQueue()
        # Scheduler coroutine: this will be switched to whenever any other
        # task decides to sleep.
        self.__coroutine = _coroutine.get_current()
        # Initially the schedule loop will run freely with its own select.
        self.__poll_callback = None
        # Dictionary of waitable descriptors for which polling needs to be
        # done.  Each entry consists of an event mask together with a list of
        # interested tasks.
        self.__poll_queue = {}
        # By default use blocking poll while waiting for the next event.
        self._poll_block = coselect.poll_block


    def __tick(self):
        '''This must be called regularly to ensure that all waiting tasks are
        processed.  It processes all tasks that are ready to run and then runs
        all timers that have expired.'''
        # Wake up all the expired timers on entry.  These go to the end of
        # the ready queue.
        self.__timer_queue.wake_expired()
        # If the ready queue is still empty, now's the time to run the yield
        # queue.
        if not self.__ready_queue:
            self.__yield_queue.wake(True)

        # Pick up the ready queue and process every task in it.  When each
        # task is resumed it is passed a flag indicating whether it has been
        # resumed because of an expired timer, or for some other reason
        # (typically either a voluntary suspend, or a successful wait for an
        # event).
        ready_queue = self.__ready_queue
        self.__ready_queue = []
        for task, reason in ready_queue:
            _coroutine.switch(task, reason)

    def __schedule_loop(self):
        '''This runs a scheduler loop without returning.'''
        while True:
            # Dispatch all waiting tasks
            self.__tick()

            # Now see how long we have to wait for the next tick
            if self.__ready_queue or self.__yield_queue:
                # There are ready tasks: don't wait
                delay = 0
            elif self.__timer_queue:
                # There are timers waiting to fire: wait for the first one.  We
                # don't sleep for less than 1ms: there's not a lot of point in a
                # shorter timeout, and this works around some timer calculation
                # quirks.
                delay = max(self.__timer_queue.timeout() - time.time(), 0.001)
            else:
                # Nothing to do: block until something external happens.
                delay = None

            # Finally suspend until something is ready.
            self.__wakeup_poll(self.__poll_suspend(delay))

    def __poll_suspend(self, delay):
        '''Suspends the scheduler until the appropriate ready condition is
        reached.  Returns lists of ready file descriptors and events.'''
        poll_list, self.__poll_queue = \
            coselect._compute_poll_list(self.__poll_queue)
        if self.__poll_callback is None:
            # If we're not being polled from outside, run our own poll.
            return self._poll_block(poll_list, delay)
        else:
            # If the scheduler loop was invoked from outside then return
            # control back to the caller: it will provide the select
            # operation we need.
            return self.__poll_callback.switch(poll_list, delay)

    def poll_scheduler(self, ready_list):
        '''This is called when the scheduler needs to be controlled from
        outside.  It will perform a full round of scheduling before returing
        control to the caller.
            Two values are returned, a list of descriptors and events plus
        a timeout, being precisely the values required for a call to
        poll_block().  A sensible default outer scheduler loop would be

            ready_list = []
            while True:
                ready_list = poll_block(*poll_scheduler(ready_list))
        '''
        assert self.__poll_callback is None, 'Nested pollers will not work'

        # Switching to the scheduler will return control to us when the next
        # round is complete.
        #    Note that the first time this is called we may get an incomplete
        # schedule, as we may be resuming inside the dispatch loop: in effect
        # the first call to this routine interrupts the original scheduler.
        self.__poll_callback = _coroutine.get_current()
        result = _coroutine.switch(self.__coroutine, ready_list)
        self.__poll_callback = None

        if isinstance(result, tuple):
            # This case arises if we are main and the scheduler just died.
            raise result[0], result[1], result[2]
        else:
            return result


    def spawn(self, function, stack_size):
        '''Spawns a new task: function is spawned as a new background task
        as a child of the scheduler task.'''
        task = _coroutine.create(self.__coroutine, function, stack_size)
        self.__ready_queue.append((task, _WAKEUP_NORMAL))

    def do_yield(self, until):
        '''Hands control to the next task with work to do, will return as
        soon as there is time.'''
        self.wait_until(until, self.__yield_queue, None)

    def wait_until(self, until, suspend_queue, wakeup):
        '''The calling task is suspended.  If a deadline is given then the
        task will definitely be woken up when the deadline is reached if not
        before.  If a suspend_queue is given then the task is added to it
        (and it is the caller's responsibility to ensure the task is woken
        up, with a call to wakeup()).
            Returns True iff the wakeup is from a timeout.'''
        # If no wakeup has been specified, create one.  This is a key
        # component for ensuring consistent behaviour of the system: the
        # wakeup object ensures each task is only woken up exactly once.
        if wakeup is None:
            wakeup = self.__Wakeup(suspend_queue, until)

        # If a timeout or a suspension queue has been specified, add
        # ourselves as appropriate.  Failing either of these it's up to the
        # caller to arrange a wakeup.
        if suspend_queue is not None:
            suspend_queue.append(wakeup)
        if until is not None:
            self.__timer_queue.put(wakeup, until)

        # Suspend until we're woken.
        # Normally this call will return control to __tick(), but there are
        # two other cases to consider.  On the very first suspend control is
        # returned to the top of __scheduler(), and more interestingly, on
        # suspending immediately after calling poll_scheduler() control is
        # returned to __select().  This last case expects a list of ready
        # descriptors to be returned, so we have to be compatible with this!
        result = _coroutine.switch(self.__coroutine, [])
        if isinstance(result, tuple):
            # We get here if main is suspended and the scheduler decides
            # to die.  Make sure our wakeup is cancelled, and then
            # re-raise the offending exception.
            wakeup.wakeup(result)
            raise result[0], result[1], result[2]
        else:
            return result == _WAKEUP_TIMEOUT

    def poll_until(self, poller, until):
        '''Cooperative poll: the calling task is suspended until one of
        the specified waitable objects becomes ready or the timeout expires.
        '''
        # Add our poller to the appropriate poll event queues so that we'll
        # get woken.  Note that we don't need to worry about coming off the
        # queue: this'll be managed in _compute_poll_list later on
        poller.wakeup = self.__Wakeup(None, until)
        for file in poller.events:
            self.__poll_queue.setdefault(file, []).append(poller)
        # It's vital to yield during this call, even if we have actually
        # timed out -- otherwise the wakeup we've just added to the poll
        # queue will get processed when it's no longer valid (oops).
        self.wait_until(until, None, poller.wakeup)


    def __Wakeup(self, queue, until):
        if until is None:
            return _Wakeup(self.__wakeup_task, queue, None)
        else:
            return _Wakeup(self.__wakeup_task, queue, self.__timer_queue)

    def __wakeup_task(self, task, reason):
        if not isinstance(reason, tuple):
            self.__ready_queue.append((task, reason))

    def __wakeup_poll(self, poll_result):
        '''Called with the result of a system poll: a list of file descriptors
        and wakeup reasons.  Each waiting task is informed.'''
        # Work through all the notified files: with each file is a received
        # event mask which we'll pass through to the interested task.
        #
        # Some care is required here if we are to neither deliver spurious
        # wakeups nor lose wakeups.
        #     We make two assumption about our wakeup call, translating into
        # assumptions on either coselect.poll_block or poll_scheduler:
        #   1/ if an event is ready on a file we will eventually be notified;
        #   2/ if an event is not ready we will not be notified -- in other
        #      words, if a poll notify occurs we can safely access the file
        #      without risk of blocking.
        #
        # The goal of the loop below is to translate these assumptions into
        # corresponding properties on poll_until.  The problem arises when
        # there is more than one listener on an event, as the first listener
        # may consume the event before subsequent listeners receive it.
        #     The simplest solution is to be to communicate each event to just
        # one interested listener, but ensure that the event remains
        # monitored.
        for file, events in poll_result:
            for poller in self.__poll_queue.get(file, []):
                # Consume any events taken by the woken process
                events &= ~poller.notify_wakeup(file, events)


class Timedout(Exception):
    '''Waiting for event timed out.'''


def AbsTimeout(timeout):
    '''A timeout is represented in one of three forms:

    None            A timeout that never expires
    interval        A relative timeout interval
    (deadline,)     An absolute deadline

    This routine checks that the given input is in one of these three forms
    and returns a timeout in absolute deadline format.'''
    if timeout is None:
        return None
    elif isinstance(timeout, tuple):
        return timeout
    else:
        return (timeout + time.time(),)

def GetDeadline(timeout):
    '''Returns the deadline associated with the given timeout, or None if there
    is no deadline.'''
    if timeout is None:
        return None
    elif isinstance(timeout, tuple):
        return timeout[0]
    else:
        return timeout + time.time()

def Deadline(deadline):
    '''Converts a deadline into a timeout.'''
    return (deadline,)


class EventBase(object):
    '''The base class for implementing events and signals.'''

    __slots__ = [
        '__wait_queue',     # Queue of cothreads waiting to be woken
        '__wait_abort',     # Count of abortable waits.
    ]

    def __init__(self):
        # List of tasks currently waiting to be woken up.
        self.__wait_queue = _WakeupQueue()
        # Number of aborted waits that need to be emulated.  This is
        # incremented by subclasses for each _Wakeup that needs to be
        # simulated.
        self.__wait_abort = 0

    def _WaitUntil(self, timeout):
        '''Suspends the calling task until _Wakeup() is called.  Raises an
        exception if a timeout occurs first.'''
        # If the event object is not ready we always yield control to ensure
        # that other ready cothreads get the opportunity to run.
        _validate_thread()
        if _scheduler.wait_until(GetDeadline(timeout), self.__wait_queue, None):
            raise Timedout('Timed out waiting for event')

    def _Wakeup(self, wake_all):
        '''Wakes one or all waiting tasks.  Returns False if an aborted wait
        needs to be emulated.'''
        _validate_thread()
        if self.__wait_abort and not wake_all:
            # This is a special case: an aborted wait needs to be completed.
            # This occurs when waiting needs to be simulated, in which case
            # any resources consumed by the reader need to be consumed by the
            # waker instead!
            self.__wait_abort -= 1
            return False
        else:
            self.__wait_abort = 0
            self.__wait_queue.wake(wake_all)
            return True

    def _AbortWait(self):
        self.__wait_abort += 1


class Spawn(EventBase):
    '''This class is used to wrap cooperative threads: every task (except
    for main) managed by the scheduler should be an instance of this class.'''

    __slots__ = [
        '__function',       # Function implementing cothread action
        '__args',           # Positional arguments for action
        '__kargs',          # Keyword arguments for action
        '__result',         # Result when action has completed
        '__raise_on_wait',  # Action to take on exception
    ]

    # Set of all active processes for debugging
    Cothreads = set()

    def __init__(self, function, *args, **kargs):
        '''The given function and arguments will be called as a new task.
        All of the arguments will be be passed through to function, except for
        the special keyword raise_on_wait which defaults to False.
            If raise_on_wait is set then any exception raised during the
        execution of this task will be postponed until Wait() is called.  This
        allows such exceptions to be caught without disturbing the normal
        operation of the system.  Otherwise any exception is reported.'''
        EventBase.__init__(self)
        self.__function = function
        self.__args = args
        self.__kargs = kargs
        self.__result = ()
        self.__raise_on_wait = kargs.pop('raise_on_wait', False)
        # Hand control over to the run method in the scheduler.
        _validate_thread()
        _scheduler.spawn(self.__run, kargs.pop('stack_size', 0))
        self.Cothreads.add(self)

    def __run(self, _):
        try:
            # Try for normal successful result.
            self.__result = (True,
                self.__function(*self.__args, **self.__kargs))
        except:
            # Oops: the task terminated with an exception.
            if self.__raise_on_wait:
                # The creator of the task is willing to catch this exception,
                # so hang onto it now until Wait() is called.
                self.__result = (False, sys.exc_info())
            else:
                # No good.  We can't allow this exception to propagate, as
                # doing so will kill the scheduler.  Instead report the
                # traceback right here.
                print('Spawned task',
                    getattr(self.__function, '__name__', '(unknown)'),
                    'raised uncaught exception', file = sys.stderr)
                traceback.print_exc()
                self.__result = (True, None)
        if not self._Wakeup(False):
            # Aborted wakeup: consume the result now, will cause a subsequent
            # Wait() to fail, which it should.
            del self.__result

        self.Cothreads.remove(self)
        # See wait_until() for an explanation of this return value.
        return []

    def __bool__(self):
        '''Tests whether the event is signalled.'''
        return bool(self.__result)

    def Wait(self, timeout = None):
        '''Waits until the task has completed.  May raise an exception if the
        task terminated with an exception and raise_on_wait was selected.
        Can only be called once, as the result is deleted after call.'''
        if not self.__result:
            self._WaitUntil(timeout)
        ok, result = self.__result
        if ok:
            return result
        else:
            try:
                # Re-raise the exception that actually killed the task here
                # where it can be received by whoever waits on the task.
                raise result[1].with_traceback(result[2])
            finally:
                # In this case result and self.__result contain a traceback.  To
                # avoid circular references which will delay garbage collection,
                # ensure these variables are deleted before the exception is
                # caught.
                del self.__result
                del result

    def AbortWait(self):
        '''Called instead of performing a proper wait to release any resources
        that might be consumed until the wait occurs.'''
        if self.__result:
            # Result has already arrived.  Consume it silently now.
            del self.__result
        else:
            # Still need to wait: need to abort the next wakeup.
            self._AbortWait()


class Event(EventBase):
    '''Any number of tasks can wait for an event to occur.  A single value
    can also be associated with the event.'''

    __slots__ = [
        '__value',          # Value on this event
        '__auto_reset',     # Whether value is consumed when taken
    ]

    def __init__(self, auto_reset = True):
        '''An event object is either signalled or reset.  Any task can wait
        for the object to become signalled, and it will be suspended until
        this occurs.

        The intial value can be specified, as can the behaviour on succesfully
        signalling a process: if auto_reset=True is specified then only one
        task at a time sees any individual signal on this object.'''
        EventBase.__init__(self)
        self.__value = ()
        self.__auto_reset = auto_reset

    def __bool__(self):
        '''Tests whether the event is signalled.'''
        return bool(self.__value)

    def Wait(self, timeout = None):
        '''The caller will block until the event becomes true, or until the
        timeout occurs if a timeout is specified.  A Timeout exception is
        raised if a timeout occurs.'''
        # If one task resets the event while another is waiting the wait may
        # fail, so we have to loop here.
        deadline = AbsTimeout(timeout)
        while not self.__value:
            self._WaitUntil(deadline)

        ok, result = self.__value
        if self.__auto_reset:
            # If this is an auto reset event then we reset it on exit;
            # this means that we're the only thread that sees it being
            # signalled.
            self.__value = ()

        # Finally return the result as a value or raise an exception.
        if ok:
            return result
        else:
            raise result

    def AbortWait(self):
        '''Called instead of performing a proper wait to release any resources
        that might be consumed until the wait occurs.'''
        # If this isn't an auto_reset event then our aborted wait makes no
        # difference.  Otherwise we either consume the value now or on the
        # next wakeup.
        if self.__auto_reset:
            if self.__value:
                self.Reset()
            else:
                self._AbortWait()

    def Signal(self, value = None):
        '''Signals the event.  Any waiting tasks are scheduled to be woken.'''
        self.__value = (True, value)
        if not self._Wakeup(not self.__auto_reset):
            self.Reset()

    def SignalException(self, exception):
        '''Signals the event with an exception: the next call to wait will
        receive an exception instead of a normal return value.'''
        self.__value = (False, exception)
        if not self._Wakeup(not self.__auto_reset):
            self.Reset()

    def Reset(self):
        '''Resets the event (and erases the value).'''
        self.__value = ()


class Pulse(EventBase):
    '''Somewhat equivalent to pthread condition variable: any number of waiters
    will be woken by calling the Signal() method, but there is no state and
    nothing is returned from Wait().'''

    def Wait(self, timeout = None):
        self._WaitUntil(timeout)

    def Signal(self, wake_all = True):
        self._Wakeup(wake_all)

    AbortWait = EventBase._AbortWait


class EventQueue(EventBase):
    '''A queue of objects.  A queue can also be treated as an iterator.'''

    __slots__ = [
        '__queue',          # Queue of values
        '__closed',         # Used to halt iteration over this queue
    ]

    def __init__(self):
        EventBase.__init__(self)
        self.__queue = []
        self.__closed = False

    def __len__(self):
        '''Returns the number of objects waiting on the queue.'''
        return len(self.__queue)

    def Wait(self, timeout = None):
        '''Returns the next object from the queue, or raises a Timeout
        exception if the timeout expires first.'''
        deadline = AbsTimeout(timeout)
        while not self.__queue and not self.__closed:
            self._WaitUntil(deadline)
        if self.__queue:
            return self.__queue.pop(0)
        else:
            raise StopIteration

    def AbortWait(self):
        '''Called instead of performing a proper wait to release any resources
        that might be consumed until the wait occurs.'''
        if self.__queue:
            self.__queue.pop(0)
        elif not self.__closed:
            self._AbortWait()

    def Signal(self, value):
        '''Adds the given value to the tail of the queue.'''
        assert not self.__closed, 'Can\'t write to a closed queue'
        self.__queue.append(value)
        if not self._Wakeup(False):
            self.__queue.pop(0)

    def close(self):
        '''An event queue can be closed.  This will cause waiting to raise
        the StopIteration exception (once existing entries have been read),
        and will prevent any further signals to the queue.'''
        self.__closed = True
        self._Wakeup(True)

    def __iter__(self):
        '''An event queue can itself be treated as an iterator: this allows
        event dispatching using a for loop, and provides some support for
        combining queues.'''
        return self

    def next(self):
        return self.Wait()
    __next__ = next


class ThreadedEventQueue(object):
    '''An event queue designed to work with threads.'''

    __slots__ = [
        '__values',         # List of queued values
        '__signal',         # File handle used to notify new value
        'wait_descriptor',  # File handle waited on for new values
    ]

    def __init__(self):
        # According to the documentation this is thread safe, so we don't
        # need to take any particular precautions when using this!
        self.__values = collections.deque()
        self.wait_descriptor, self.__signal = os.pipe()

    def __len__(self):
        '''Returns the number of objects waiting on the queue.'''
        return len(self.__values)

    def Wait(self, timeout = None):
        '''Waits for a value to be written to the queue.  This can safely be
        called from either a cothread or another thread: the appropriate form
        of cooperative or normal blocking will be selected automatically.'''
<<<<<<< HEAD
        if _thread.get_ident() == _scheduler_thread_id:
=======
        if thread.get_ident() == scheduler_thread_id:
>>>>>>> f3fb92e8
            # Normal cothread case, use cooperative wait
            poll = coselect.poll_list
        else:
            # Another thread, so block caller until ready
            poll = coselect.poll_block
        if not poll([(self.wait_descriptor, coselect.POLLIN)], timeout):
            raise Timedout('Timed out waiting for signal')

        os.read(self.wait_descriptor, 1)
        return self.__values.popleft()

    def Signal(self, value):
        '''Posts a value to the event queue.  This can safely be called from
        a thread or a cothread.'''
        self.__values.append(value)
        os.write(self.__signal, b'-')



# Implements asynchronous (and "lock free") synchronisation from any Python
# thread to the main cothread thread.  Technically the Python Global Interpreter
# Lock (GIL) plays an essential role in this code by serialising all the actions
# here and ensuring that collections.deque actions are atomic (which follows
# from its implementation as a C extension).
#
# Note that the signalling from Callback() to the callback_events() loop is
# rather delicate.  Care is taken here to reduce the number of os.read/write
# actions as these involve costly system calls, but without the hazard of losing
# events which would result in deadlock.
class _Callback:
    COTHREAD_CALLBACK_STACK = \
        int(os.environ.get('COTHREAD_CALLBACK_STACK', 1024 * 1024))

    def __init__(self):
        self.values = collections.deque()
        self.wait, self.signal = os.pipe()
        self.waiting = False
        Spawn(self.callback_events, stack_size = self.COTHREAD_CALLBACK_STACK)

    def callback_events(self):
        while True:
            self.waiting = True
            if not self.values:
                coselect.poll_list([(self.wait, coselect.POLLIN)])
                os.read(self.wait, 4096)    # Consume all pending wakeups

            while self.values:
                action, args = self.values.popleft()
                try:
                    action(*args)
                except:
                    print('Asynchronous callback raised uncaught exception',
                        file = sys.stderr)
                    traceback.print_exc()
            action = args = None

    def __call__(self, action, *args):
        '''This can be called from within any Python thread to arrange for
        action(*args) to be called in the context of the cothread thread.'''
        self.values.append((action, args))
        if self.waiting:
            self.waiting = False
            os.write(self.signal, b'-')


def CallbackResult(action, *args, **kargs):
    '''Perform action in the main cothread and return a result.'''
    callback = kargs.pop('callback_queue', Callback)
    timeout  = kargs.pop('callback_timeout', None)
    spawn    = kargs.pop('callback_spawn', True)

<<<<<<< HEAD
    if _scheduler_thread_id == _thread.get_ident():
=======
    if scheduler_thread_id == thread.get_ident():
>>>>>>> f3fb92e8
        return action(*args, **kargs)
    else:
        event = threading.Event()
        action_result = [False, None]
        def do_action():
            try:
                action_result[0] = True
                action_result[1] = action(*args, **kargs)
            except:
                action_result[0] = False
                action_result[1] = sys.exc_info()
            event.set()

        # Hand the action over to the cothread carrying thread for action and
        # wait for the result.
        if spawn:
            callback(Spawn, do_action)
        else:
            callback(do_action)
        if not event.wait(timeout):
            raise Timedout('Timed out waiting for callback result')

        # Return result or raise caught exception as appropriate.
        ok, result = action_result
        if ok:
            return result
        else:
            raise result[1].with_traceback(result[2])

        # Note: raising entire stack backtrace context might be dangerous, need
        # to think about this carefully, particularly if the corresponding stack
        # has been swapped out...


class Timer(object):
    '''A cancellable one-shot or auto-retriggering timer.'''

    __slots__ = [
        '__timeout',        # Time to wait until triggering timer
        '__callback',       # Function to call when timer fires
        '__retrigger',      # Enables retriggering timers
        '__reuse',          # Set if timer can be reused
        '__control',        # Event object for controlling timer
        '__fire',           # Controls action when event timeout occurs
    ]

    def __init__(self, timeout, callback,
            retrigger = False, reuse = False, stack_size = 0):
        '''The callback will be called (with no arguments) after the specified
        timeout.  If retrigger is set then the timer will automatically
        retrigger until it is cancelled.  Unless reuse or retrigger is set the
        timer will be cancelled once it fires and cannot be reused.'''
        assert callable(callback), 'Ensure the callback is callable'
        self.__timeout = timeout
        self.__callback = callback
        self.__retrigger = retrigger        # Auto retrigger on each timeout
        self.__reuse = reuse or retrigger   # Keep timer alive
        self.__control = Event()            # Used to control main loop
        self.__fire = True                  # False if control event pending
        Spawn(self.__timer, stack_size = stack_size)

    def __timer(self):
        running = True
        while running:
            try:
                self.__control.Wait(self.__timeout)
            except Timedout:
                if self.__fire:
                    if not self.__retrigger:
                        # Unless we're automatically retriggering, any new
                        # timeout has to be specified anew.
                        self.__timeout = None
                    self.__callback()
            else:
                self.__fire = True      # We've seen the control event

            running = self.__reuse

        del self.__callback     # Try to avoid reference loops

    def cancel(self):
        '''Cancels the timer: the timer is guaranteed not to fire once this
        call has been made.  A cancelled timer cannot be reset.'''
        self.__reuse = False

        self.__fire = False
        self.__control.Signal()

    def reset(self, timeout, retrigger=None):
        '''Resets the timer.  The timeout is reset to the given timeout and the
        timer is restarted.  A timeout of None can be used to temporarily
        suspend a timer.'''
        assert self.__reuse, 'Cannot reuse this timer'
        self.__timeout = timeout
        if retrigger is not None:
            self.__retrigger = retrigger

        self.__fire = False
        self.__control.Signal()


def WaitForAll(event_list, timeout = None):
    '''Waits for all events in the event list to become ready or for the
    timeout to expire.'''
    # Make sure that the timeout is actually a deadline, then it's easy to do
    # all the waits in sequence.
    timeout = AbsTimeout(timeout)
    # Unfortunately our waiting can be interrupted by an exception.  To avoid
    # leaking memory in this case we perform simulated waits on any remaining
    # events.  This is a good deal more complicated than
    #       return [event.Wait(timeout) for event in event_list]
    # which is what it ought to be!
    event_list = list(event_list)
    result = []
    try:
        n = -1      # In case event_list is empty!
        for n, event in enumerate(event_list):
            result.append(event.Wait(timeout))
    finally:
        for event in event_list[n+1:]:
            event.AbortWait()
    return result



# Other possibly desirable entites:
#
#   The ability to wait for an event to occur on one of a set of objects.
#       This would probably require quite deep hooking into the queueing
#       mechanism, and seems of limited value (the natural alternative is to
#       create a task per event).
#
#   The ability to kill a task
#       This is probably doable with something equivalent to the .throw greenlet
#       method (or even with a special wakeup value), but may require some care.


_QuitEvent = Event(auto_reset = False)

def Quit():
    '''Signals the quit event.  Once signalled it stays signalled.'''
    _QuitEvent.Signal()

def WaitForQuit(catch_interrupt = True):
    '''Waits for the quit event to be signalled.  If catch_interrupt is True
    then control-C will only signal the quit event and will not generate an
    exception; this does mean that the only way to interrupt a misbehaving loop
    is to use another signal such as SIGQUIT (C-\)'''
    if catch_interrupt:
        import signal
        def quit(signum, frame):
            Callback(_QuitEvent.Signal)
        signal.signal(signal.SIGINT, quit)

    _QuitEvent.Wait()


# There is only the one scheduler, which we create right away.  A dedicated
# scheduler task is created: this allows the main task to suspend, but does
# mean that the scheduler is not the parent of all the tasks it's managing.
_scheduler = _Scheduler.create()
# We hang onto the thread ID for the cothread thread (at present there can
# only be one) so that we can recognise when we're in another thread.
<<<<<<< HEAD
_scheduler_thread_id = _thread.get_ident()
=======
scheduler_thread_id = thread.get_ident()
>>>>>>> f3fb92e8


# Thread validation: ensure cothreads aren't used across threads!
def _validate_thread():
<<<<<<< HEAD
    assert _scheduler_thread_id == _thread.get_ident(), \
=======
    assert scheduler_thread_id == thread.get_ident(), \
>>>>>>> f3fb92e8
        'Cannot call into cothread from another thread.  Consider using ' \
        'Callback or CallbackResult.'

# This is the asynchronous callback method.
Callback = _Callback()


def SleepUntil(deadline):
    '''Sleep until the specified deadline.  Control will always be yielded,
    even if the timeout has already passed.'''
    _validate_thread()
    _scheduler.wait_until(deadline, None, None)

def Sleep(timeout):
    '''Sleep until the specified timeout has expired.'''
    SleepUntil(GetDeadline(timeout))

def Yield(timeout = 0):
    '''Hands control back to the scheduler.  Control is returned either after
    the specified timeout has passed, or as soon as there are no active jobs
    waiting to be run.'''
    _validate_thread()
    _scheduler.do_yield(GetDeadline(timeout))


class RLock(object):
    """A reentrant lock."""

    __slots__ = [
        '__event',          # Underlying event object
        '__owner',          # The coroutine that has locked
        '__count',          # The number of times the owner has locked
    ]

    def __init__(self):
        self.__event = Event()
        # Start off with the event set so acquire will not block
        self.__event.Signal()
        self.__owner = None
        self.__count = 0

    def acquire(self, timeout=None):
        """Acquire the lock if necessary and increment the recursion level."""
        # Inspired by threading.RLock
        me = _coroutine.get_current()
        if self.__owner and _coroutine.is_equal(self.__owner, me):
            # if we are the owner then just increment the count
            self.__count += 1
        else:
            # otherwise wait until it is unlocked
            self.__event.Wait(timeout=timeout)
            self.__owner = me
            self.__count = 1

    def release(self):
        """Release a lock, decrementing the recursion level."""
        assert self.__owner and _coroutine.is_equal(
                self.__owner, _coroutine.get_current()), \
            "cannot release un-acquired lock"
        self.__count -= 1
        if self.__count == 0:
            self.__owner = None
            # Wakeup one cothread waiting on acquire()
            self.__event.Signal()

    # Needed to make it a context manager
    __enter__ = acquire

    def __exit__(self, t, v, tb):
        self.release()<|MERGE_RESOLUTION|>--- conflicted
+++ resolved
@@ -899,11 +899,7 @@
         '''Waits for a value to be written to the queue.  This can safely be
         called from either a cothread or another thread: the appropriate form
         of cooperative or normal blocking will be selected automatically.'''
-<<<<<<< HEAD
-        if _thread.get_ident() == _scheduler_thread_id:
-=======
-        if thread.get_ident() == scheduler_thread_id:
->>>>>>> f3fb92e8
+        if _thread.get_ident() == scheduler_thread_id:
             # Normal cothread case, use cooperative wait
             poll = coselect.poll_list
         else:
@@ -975,11 +971,7 @@
     timeout  = kargs.pop('callback_timeout', None)
     spawn    = kargs.pop('callback_spawn', True)
 
-<<<<<<< HEAD
-    if _scheduler_thread_id == _thread.get_ident():
-=======
-    if scheduler_thread_id == thread.get_ident():
->>>>>>> f3fb92e8
+    if scheduler_thread_id == _thread.get_ident():
         return action(*args, **kargs)
     else:
         event = threading.Event()
@@ -1143,20 +1135,12 @@
 _scheduler = _Scheduler.create()
 # We hang onto the thread ID for the cothread thread (at present there can
 # only be one) so that we can recognise when we're in another thread.
-<<<<<<< HEAD
-_scheduler_thread_id = _thread.get_ident()
-=======
-scheduler_thread_id = thread.get_ident()
->>>>>>> f3fb92e8
+scheduler_thread_id = _thread.get_ident()
 
 
 # Thread validation: ensure cothreads aren't used across threads!
 def _validate_thread():
-<<<<<<< HEAD
-    assert _scheduler_thread_id == _thread.get_ident(), \
-=======
-    assert scheduler_thread_id == thread.get_ident(), \
->>>>>>> f3fb92e8
+    assert scheduler_thread_id == _thread.get_ident(), \
         'Cannot call into cothread from another thread.  Consider using ' \
         'Callback or CallbackResult.'
 
