# This file is part of the Diamond cothread library.
#
# Copyright (C) 2007 James Rowland, 2007-2012 Michael Abbott,
# Diamond Light Source Ltd.
#
# The Diamond cothread library is free software; you can redistribute it
# and/or modify it under the terms of the GNU General Public License as
# published by the Free Software Foundation; either version 2 of the License,
# or (at your option) any later version.
#
# The Diamond cothread library is distributed in the hope that it will be
# useful, but WITHOUT ANY WARRANTY; without even the implied warranty of
# MERCHANTABILITY or FITNESS FOR A PARTICULAR PURPOSE.  See the GNU General
# Public License for more details.
#
# You should have received a copy of the GNU General Public License along
# with this program; if not, write to the Free Software Foundation, Inc., 51
# Franklin St, Fifth Floor, Boston, MA 02110-1301 USA
#
# Contact:
#      Dr. Michael Abbott,
#      Diamond Light Source Ltd,
#      Diamond House,
#      Chilton,
#      Didcot,
#      Oxfordshire,
#      OX11 0DE
#      michael.abbott@diamond.ac.uk

'''Channel access datatype support.  Derived from definitions in the EPICS
header file db_access.h
'''

import ctypes
import numpy
import datetime

from . import cadef


__all__ = [
    # Basic DBR request codes: any one of these can be used as part of a
    # datatype request.
    'DBR_STRING',       # 40 character strings
    'DBR_SHORT',        # 16 bit signed
    'DBR_FLOAT',        # 32 bit float
    'DBR_ENUM',         # 16 bit unsigned
    'DBR_CHAR',         # 8 bit unsigned
    'DBR_LONG',         # 32 bit signed
    'DBR_DOUBLE',       # 64 bit float

    'DBR_CHAR_STR',     # Long strings as char arrays
<<<<<<< HEAD
    'DBR_CHAR_BYTES',   # Long byte strings as char arrays
=======
    'DBR_CHAR_UNICODE', # Long unicode strings as char arrays
    'DBR_ENUM_STR',     # Enums as strings, default otherwise
>>>>>>> 27ff4413

    'DBR_PUT_ACKT',     # Configure global alarm acknowledgement
    'DBR_PUT_ACKS',     # Acknowledge global alarm
    'DBR_STSACK_STRING', # Returns status ack structure
    'DBR_CLASS_NAME',   # Returns record type (same as .RTYP?)

    # Data type format requests
    'FORMAT_RAW',       # Request the underlying data only
    'FORMAT_TIME',      # Request alarm status and timestamp
    'FORMAT_CTRL',      # Request graphic and control fields

    'ca_extra_fields',  # List of all possible augmented field names
]

# List of all the field names that can be added to an augmented field.
ca_extra_fields = [
    # Fields common to all data types
    'name',         # Name of the PV used to create this value
    'ok',           # True for normal data, False for error code
    # Fields common to time and ctrl types
    'severity',     # Alarm severity
    'status',       # CA status code: reason for severity
    # Timestamp specific fields
    'raw_stamp',    # Unformatted timestamp in separate seconds and nsecs
    'timestamp',    # Timestamp in seconds
    'datetime',     # Timestamp converted to datetime
    # Control specific fields
    'units',        # Units for display
    'upper_disp_limit',
    'lower_disp_limit',
    'upper_alarm_limit',
    'lower_alarm_limit',
    'upper_warning_limit',
    'lower_warning_limit',
    'upper_ctrl_limit',
    'lower_ctrl_limit',
    'precision',    # Display precision for floating point values
    # Other
    'enums',        # Enumeration strings for ENUM type
]


# Standard hard-wired EPICS array sizes.
MAX_STRING_SIZE = 40        # Size of string type
MAX_UNITS_SIZE = 8          # Size of units string
MAX_ENUM_STRING_SIZE = 26   # Size of individual enumeration strings
MAX_ENUM_STATES = 16        # Numer of possible enumeration strings


ca_doc_string = \
'''All values returned from channel access are returned as "augmented"
types with extra fields.  The following fields are always present:
    name
    ok

Depending on the request type, the following extra fields may be present:

If timestamps requested:
    status, severity,
    timestamp, raw_stamp

    The timestamp is returned in two forms:
        timestamp
            This is the time stamp in the system epoch in seconds represented
            as a double.  Rounding leads to errors at the resolution of
            sub-microseconds, so this result is rounded to the nearest
            microsecond.
        raw_stamp
            This is a tuple of the time stamp as (secs, nsec) with separate
            integer fields .secs and .nsec for the seconds and nanoseconds.

If control values requested (and datatype is not DBR_ENUM):
    status, severity, units,
    upper_disp_limit, lower_disp_limit,
    upper_alarm_limit, lower_alarm_limit,
    upper_warning_limit, lower_warning_limit,
    upper_ctrl_limit, lower_ctrl_limit,
    precision (if floating point type)

If control values requested and datatype is DBR_ENUM:
    status, severity,
    enums (list of possible enumeration strings)
'''

@property
def timestamp_to_datetime(self):
    return datetime.datetime.fromtimestamp(self.timestamp)

# Augmented array used for all return values with more than one element.
class ca_array(numpy.ndarray):
    __doc__ = ca_doc_string
    datetime = timestamp_to_datetime
    def __pos__(self):
        return numpy.array(self)

# Augmented basic Python types used for scalar values.
class ca_str(str):
    __doc__ = ca_doc_string
    datetime = timestamp_to_datetime
    def __pos__(self):
        return str(self)

class ca_bytes(bytes):
    __doc__ = ca_doc_string
    datetime = timestamp_to_datetime
    def __pos__(self):
        return bytes(self)

class ca_int(int):
    __doc__ = ca_doc_string
    datetime = timestamp_to_datetime

class ca_float(float):
    __doc__ = ca_doc_string
    datetime = timestamp_to_datetime


# The EPICS epoch begins midnight first thing on 1st January 1990 and is in UTC.
# We convert all EPICS timestamps to the Python epoch.  This is not defined in
# the language documentation but in practice is the ANSI epoch, midnight 1st
# January 1970.  Strictly we should compute
#   EPICS_epoch = calendar.timegm((1990, 1, 1, 0, 0, 0, 0, 0, 0))
# but that pulls in an extra module dependency and the number is constant:
EPICS_epoch = 631152000             # Seconds from 1970 to 1990


class ca_timestamp(ctypes.Structure):
    _fields_ = [
        ('secs',    ctypes.c_uint32),
        ('nsec',    ctypes.c_uint32)]


# ----------------------------------------------------------------------------
#   DBR type definitions

# All the following types are used to overlay dbr data returned from channel
# access or passed into channel access.

def copy_attributes_none(self, other):
    pass

def copy_attributes_time(self, other):
    other.status = self.status
    other.severity = self.severity

    # Handling the timestamp is a little awkward.  We provide both a
    # raw_stamp and a timestamp value as there is loss of ns precision in
    # the timestamp value (represented as a double) and the raw_stamp value
    # is awkward for computation.
    secs = self.raw_stamp.secs + EPICS_epoch
    nsec = self.raw_stamp.nsec
    other.raw_stamp = (secs, nsec)
    # The timestamp is rounded to microseconds, both to avoid confusion
    # (because the ns part is rounded already) and to avoid an excruciating
    # bug in the .fromtimestamp() function.
    other.timestamp = round(secs + nsec * 1e-9, 6)

def copy_attributes_ctrl(self, other):
    other.status = self.status
    other.severity = self.severity

    other.units = ctypes.string_at(self.units).decode()
    other.upper_disp_limit = self.upper_disp_limit
    other.lower_disp_limit = self.lower_disp_limit
    other.upper_alarm_limit = self.upper_alarm_limit
    other.lower_alarm_limit = self.lower_alarm_limit
    other.upper_warning_limit = self.upper_warning_limit
    other.lower_warning_limit = self.lower_warning_limit
    other.upper_ctrl_limit = self.upper_ctrl_limit
    other.lower_ctrl_limit = self.lower_ctrl_limit

    if hasattr(self, 'precision'):
        other.precision = self.precision

# This particular dtype is used for strings, and indeed identity to this
# value is used to recognise the string type!
str_dtype = numpy.dtype('S%d' % MAX_STRING_SIZE)


# Base DBR types
class dbr_string(ctypes.Structure):
    dtype = str_dtype
    copy_attributes = copy_attributes_none
    _fields_ = [('raw_value', (ctypes.c_byte * MAX_STRING_SIZE) * 1)]

class dbr_short(ctypes.Structure):
    dtype = numpy.int16
    scalar = ca_int
    copy_attributes = copy_attributes_none
    _fields_ = [('raw_value', ctypes.c_int16 * 1)]

class dbr_float(ctypes.Structure):
    dtype = numpy.float32
    scalar = ca_float
    copy_attributes = copy_attributes_none
    _fields_ = [('raw_value', ctypes.c_float * 1)]

class dbr_enum(ctypes.Structure):
    dtype = numpy.uint16
    scalar = ca_int
    copy_attributes = copy_attributes_none
    _fields_ = [('raw_value', ctypes.c_uint16 * 1)]

class dbr_char(ctypes.Structure):
    dtype = numpy.uint8
    scalar = ca_int
    copy_attributes = copy_attributes_none
    _fields_ = [('raw_value', ctypes.c_uint8 * 1)]

class dbr_long(ctypes.Structure):
    dtype = numpy.int32
    scalar = ca_int
    copy_attributes = copy_attributes_none
    _fields_ = [('raw_value', ctypes.c_int32 * 1)]

class dbr_double(ctypes.Structure):
    dtype = numpy.float64
    scalar = ca_float
    copy_attributes = copy_attributes_none
    _fields_ = [('raw_value', ctypes.c_double * 1)]

# DBR types with timestamps.

class dbr_time_string(ctypes.Structure):
    dtype = str_dtype
    copy_attributes = copy_attributes_time
    _fields_ = [
        ('status',    ctypes.c_int16),
        ('severity',  ctypes.c_int16),
        ('raw_stamp', ca_timestamp),
        ('raw_value', (ctypes.c_byte * MAX_STRING_SIZE) * 1)]

class dbr_time_short(ctypes.Structure):
    dtype = numpy.int16
    scalar = ca_int
    copy_attributes = copy_attributes_time
    _fields_ = [
        ('status',    ctypes.c_int16),
        ('severity',  ctypes.c_int16),
        ('raw_stamp', ca_timestamp),
        ('RISC_pad',  ctypes.c_int16),
        ('raw_value', ctypes.c_int16 * 1)]

class dbr_time_float(ctypes.Structure):
    dtype = numpy.float32
    scalar = ca_float
    copy_attributes = copy_attributes_time
    _fields_ = [
        ('status',    ctypes.c_int16),
        ('severity',  ctypes.c_int16),
        ('raw_stamp', ca_timestamp),
        ('raw_value', ctypes.c_float * 1)]

class dbr_time_enum(ctypes.Structure):
    dtype = numpy.uint16
    scalar = ca_int
    copy_attributes = copy_attributes_time
    _fields_ = [
        ('status',    ctypes.c_int16),
        ('severity',  ctypes.c_int16),
        ('raw_stamp', ca_timestamp),
        ('RISC_pad',  ctypes.c_int16),
        ('raw_value', ctypes.c_uint16 * 1)]

class dbr_time_char(ctypes.Structure):
    dtype = numpy.uint8
    scalar = ca_int
    copy_attributes = copy_attributes_time
    _fields_ = [
        ('status',    ctypes.c_int16),
        ('severity',  ctypes.c_int16),
        ('raw_stamp', ca_timestamp),
        ('RISC_pad0', ctypes.c_int16),
        ('RISC_pad1', ctypes.c_uint8),
        ('raw_value', ctypes.c_uint8 * 1)]

class dbr_time_long(ctypes.Structure):
    dtype = numpy.int32
    scalar = ca_int
    copy_attributes = copy_attributes_time
    _fields_ = [
        ('status',    ctypes.c_int16),
        ('severity',  ctypes.c_int16),
        ('raw_stamp', ca_timestamp),
        ('raw_value', ctypes.c_int32 * 1)]

class dbr_time_double(ctypes.Structure):
    dtype = numpy.float64
    scalar = ca_float
    copy_attributes = copy_attributes_time
    _fields_ = [
        ('status',    ctypes.c_int16),
        ('severity',  ctypes.c_int16),
        ('raw_stamp', ca_timestamp),
        ('RISC_pad',  ctypes.c_int32),
        ('raw_value', ctypes.c_double * 1)]

# DBR types with full control and graphical fields

class dbr_ctrl_short(ctypes.Structure):
    dtype = numpy.int16
    scalar = ca_int
    copy_attributes = copy_attributes_ctrl
    _fields_ = [
        ('status',              ctypes.c_int16),
        ('severity',            ctypes.c_int16),
        ('units',               ctypes.c_char * MAX_UNITS_SIZE),
        ('upper_disp_limit',    ctypes.c_int16),
        ('lower_disp_limit',    ctypes.c_int16),
        ('upper_alarm_limit',   ctypes.c_int16),
        ('upper_warning_limit', ctypes.c_int16),
        ('lower_warning_limit', ctypes.c_int16),
        ('lower_alarm_limit',   ctypes.c_int16),
        ('upper_ctrl_limit',    ctypes.c_int16),
        ('lower_ctrl_limit',    ctypes.c_int16),
        ('raw_value',           ctypes.c_int16 * 1)]

class dbr_ctrl_float(ctypes.Structure):
    dtype = numpy.float32
    scalar = ca_float
    copy_attributes = copy_attributes_ctrl
    _fields_ = [
        ('status',              ctypes.c_int16),
        ('severity',            ctypes.c_int16),
        ('precision',           ctypes.c_int16),
        ('RISC_pad',            ctypes.c_int16),
        ('units',               ctypes.c_char * MAX_UNITS_SIZE),
        ('upper_disp_limit',    ctypes.c_float),
        ('lower_disp_limit',    ctypes.c_float),
        ('upper_alarm_limit',   ctypes.c_float),
        ('upper_warning_limit', ctypes.c_float),
        ('lower_warning_limit', ctypes.c_float),
        ('lower_alarm_limit',   ctypes.c_float),
        ('upper_ctrl_limit',    ctypes.c_float),
        ('lower_ctrl_limit',    ctypes.c_float),
        ('raw_value',           ctypes.c_float * 1)]

class dbr_ctrl_enum(ctypes.Structure):
    dtype = numpy.uint16
    scalar = ca_int
    _fields_ = [
        ('status',   ctypes.c_int16),
        ('severity', ctypes.c_int16),
        ('no_str',   ctypes.c_int16),
        ('raw_strs', (ctypes.c_char * MAX_ENUM_STRING_SIZE) * MAX_ENUM_STATES),
        ('raw_value', ctypes.c_uint16 * 1)]

    def copy_attributes(self, other):
        other.status = self.status
        other.severity = self.severity
        other.enums = [
            ctypes.string_at(s).decode() for s in self.raw_strs[:self.no_str]]

class dbr_ctrl_char(ctypes.Structure):
    dtype = numpy.uint8
    scalar = ca_int
    copy_attributes = copy_attributes_ctrl
    _fields_ = [
        ('status',              ctypes.c_int16),
        ('severity',            ctypes.c_int16),
        ('units',               ctypes.c_char * MAX_UNITS_SIZE),
        ('upper_disp_limit',    ctypes.c_uint8),
        ('lower_disp_limit',    ctypes.c_uint8),
        ('upper_alarm_limit',   ctypes.c_uint8),
        ('upper_warning_limit', ctypes.c_uint8),
        ('lower_warning_limit', ctypes.c_uint8),
        ('lower_alarm_limit',   ctypes.c_uint8),
        ('upper_ctrl_limit',    ctypes.c_uint8),
        ('lower_ctrl_limit',    ctypes.c_uint8),
        ('RISC_pad',            ctypes.c_uint8),
        ('raw_value',           ctypes.c_uint8 * 1)]

class dbr_ctrl_long(ctypes.Structure):
    dtype = numpy.int32
    scalar = ca_int
    copy_attributes = copy_attributes_ctrl
    _fields_ = [
        ('status',              ctypes.c_int16),
        ('severity',            ctypes.c_int16),
        ('units',               ctypes.c_char * MAX_UNITS_SIZE),
        ('upper_disp_limit',    ctypes.c_int32),
        ('lower_disp_limit',    ctypes.c_int32),
        ('upper_alarm_limit',   ctypes.c_int32),
        ('upper_warning_limit', ctypes.c_int32),
        ('lower_warning_limit', ctypes.c_int32),
        ('lower_alarm_limit',   ctypes.c_int32),
        ('upper_ctrl_limit',    ctypes.c_int32),
        ('lower_ctrl_limit',    ctypes.c_int32),
        ('raw_value',           ctypes.c_int32 * 1)]

class dbr_ctrl_double(ctypes.Structure):
    dtype = numpy.float64
    scalar = ca_float
    copy_attributes = copy_attributes_ctrl
    _fields_ = [
        ('status',              ctypes.c_int16),
        ('severity',            ctypes.c_int16),
        ('precision',           ctypes.c_int16),
        ('RISC_pad0',           ctypes.c_int16),
        ('units',               ctypes.c_char * MAX_UNITS_SIZE),
        ('upper_disp_limit',    ctypes.c_double),
        ('lower_disp_limit',    ctypes.c_double),
        ('upper_alarm_limit',   ctypes.c_double),
        ('upper_warning_limit', ctypes.c_double),
        ('lower_warning_limit', ctypes.c_double),
        ('lower_alarm_limit',   ctypes.c_double),
        ('upper_ctrl_limit',    ctypes.c_double),
        ('lower_ctrl_limit',    ctypes.c_double),
        ('raw_value',           ctypes.c_double * 1)]


class dbr_stsack_string(ctypes.Structure):
    dtype = str_dtype
    _fields_ = [
        ('status',              ctypes.c_int16),
        ('severity',            ctypes.c_int16),
        ('ackt',                ctypes.c_int16),
        ('acks',                ctypes.c_int16),
        ('raw_value',           (ctypes.c_byte * MAX_STRING_SIZE) * 1)]
    def copy_attributes(self, other):
        other.status = self.status
        other.severity = self.severity
        other.ackt = self.ackt
        other.acks = self.acks


# DBR request codes.  These correspond precisely to the types above, as
# identified in the DbrCodeToType lookup table below.
DBR_STRING = 0
DBR_SHORT = 1
DBR_FLOAT = 2
DBR_ENUM = 3
DBR_CHAR = 4
DBR_LONG = 5
DBR_DOUBLE = 6

DBR_TIME_STRING = 14
DBR_TIME_SHORT = 15
DBR_TIME_FLOAT = 16
DBR_TIME_ENUM = 17
DBR_TIME_CHAR = 18
DBR_TIME_LONG = 19
DBR_TIME_DOUBLE = 20

DBR_CTRL_SHORT = 29
DBR_CTRL_FLOAT = 30
DBR_CTRL_ENUM = 31
DBR_CTRL_CHAR = 32
DBR_CTRL_LONG = 33
DBR_CTRL_DOUBLE = 34

DBR_PUT_ACKT = 35       # Configure global alarm acknowledgement
DBR_PUT_ACKS = 36       # Acknowledge global alarm
DBR_STSACK_STRING = 37
DBR_CLASS_NAME = 38

# Special value for DBR_CHAR as str special processing.
<<<<<<< HEAD
DBR_CHAR_BYTES = 997
=======
DBR_ENUM_STR = 996
DBR_CHAR_UNICODE = 998
>>>>>>> 27ff4413
DBR_CHAR_STR = 999


# Lookup table to convert support DBR type codes into the corresponding DBR
# datatype.
DbrCodeToType = {
    DBR_STRING : dbr_string,
    DBR_SHORT : dbr_short,
    DBR_FLOAT : dbr_float,
    DBR_ENUM : dbr_enum,
    DBR_CHAR : dbr_char,
    DBR_LONG : dbr_long,
    DBR_DOUBLE : dbr_double,

    DBR_TIME_STRING : dbr_time_string,
    DBR_TIME_SHORT : dbr_time_short,
    DBR_TIME_FLOAT : dbr_time_float,
    DBR_TIME_ENUM : dbr_time_enum,
    DBR_TIME_CHAR : dbr_time_char,
    DBR_TIME_LONG : dbr_time_long,
    DBR_TIME_DOUBLE : dbr_time_double,

    DBR_CTRL_SHORT : dbr_ctrl_short,
    DBR_CTRL_FLOAT : dbr_ctrl_float,
    DBR_CTRL_ENUM : dbr_ctrl_enum,
    DBR_CTRL_CHAR : dbr_ctrl_char,
    DBR_CTRL_LONG : dbr_ctrl_long,
    DBR_CTRL_DOUBLE : dbr_ctrl_double,

    DBR_STSACK_STRING : dbr_stsack_string,
    DBR_CLASS_NAME : dbr_string,
}


# List of basic DBR types that we can process directly.
BasicDbrTypes = set([
    DBR_STRING,     DBR_SHORT,      DBR_FLOAT,      DBR_ENUM,
    DBR_CHAR,       DBR_LONG,       DBR_DOUBLE,
])


# Conversion from numpy character codes to DBR types.
NumpyCharCodeToDbr = {
    # The following type codes are supported directly:
    'b':    DBR_CHAR,       # byte   = int8
    'h':    DBR_SHORT,      # short  = int16
    'i':    DBR_LONG,       # intc   = int32
    'f':    DBR_FLOAT,      # single = float32
    'd':    DBR_DOUBLE,     # float_ = float64
    'S':    DBR_STRING,     # bytes_

    # The following type codes are weakly supported by pretending that
    # they're related types.
    '?':    DBR_CHAR,       # bool_
    'B':    DBR_CHAR,       # ubyte  = uint8
    'H':    DBR_SHORT,      # ushort = uint16
    'I':    DBR_LONG,       # uintc  = uint32

    # Unicode is supported by decoding from DBR_STRING
    'U':    DBR_STRING,     # str => unicode

    # The following type codes are not supported at all:
    #   q   longlong        Q   ulonglong       g   longfloat
    #   F   csingle         D   complex_        G   clongfloat
    #   O   object_         V   void
}



# A couple of data types can only be supported on 32-bit platforms
if numpy.int_().itemsize == 4:
    NumpyCharCodeToDbr.update({'l': DBR_LONG, 'L': DBR_LONG})   # int_, uint
if numpy.intp().itemsize == 4:
    NumpyCharCodeToDbr.update({'p': DBR_LONG, 'P': DBR_LONG})   # intp, uintp


# Format codes for type_to_dbr function.
FORMAT_RAW = 0
FORMAT_TIME = 1
FORMAT_CTRL = 2

class InvalidDatatype(Exception):
    '''Invalid datatype requested.'''

def _datatype_to_dbr(datatype):
    '''Converts Python datatype into a dbrcode and numpy dtype if possible,
    otherwise raises appropriate exception.'''
    try:
        # Rely on numpy for generic datatype recognition and conversion together
        # with filtering through our array of acceptable types.
        dtype = numpy.dtype(datatype)
        dbrcode = NumpyCharCodeToDbr[dtype.char]
    except Exception as error:
        raise InvalidDatatype(
            'Datatype "%s" not supported for channel access' % datatype) \
            from error
    else:
        return dbrcode, dtype

def _type_to_dbrcode(datatype, format):
    '''Converts a datatype and format request to a dbr value, or raises an
    exception if this cannot be done.

    datatype can be either a DBF_XXXX value as returned by ca_field_type() or
    data type supported by numpy

    format can be one of
      - FORMAT_RAW: retrieve the raw format only
      - FORMAT_TIME: retrieve timestamp and alarm status data
      - FORMAT_CTRL: retrieve limit and control data
    '''
    if datatype not in BasicDbrTypes:
        if datatype in [DBR_CHAR_STR, DBR_CHAR_BYTES]:
            datatype = DBR_CHAR     # Retrieve this type using char array
        elif datatype in [DBR_STSACK_STRING, DBR_CLASS_NAME]:
            return datatype         # format is meaningless in this case
        else:
            datatype, _ = _datatype_to_dbr(datatype)

    # Now take account of the format
    if format == FORMAT_RAW:
        # Use the raw datatype
        return datatype
    elif format == FORMAT_TIME:
        # Return corresponding DBR_TIME_XXXX value
        return datatype + 14
    elif format == FORMAT_CTRL:
        if datatype == DBR_STRING:
            # There is no ctrl option for strings, so in this case provide
            # the richest format we have available.
            return DBR_TIME_STRING
        else:
            # Return corresponding DBR_CTRL_XXX value
            return datatype + 28
    else:
        raise InvalidDatatype('Format not recognised')


# Helper functions for string arrays used in _convert_str_{str,bytes} below.
def _make_strings(raw_dbr, count):
    p_raw_value = ctypes.pointer(raw_dbr.raw_value[0])
    return [ctypes.string_at(p_raw_value[n]) for n in range(count)]

def _string_result(strings, count, scalar, dtypechar):
    if count == 1:
        return scalar(strings[0])
    else:
        n = max(len(s) for s in strings)
        result = ca_array((count,), dtype = '%s%d' % (dtypechar, n))
        for i, s in enumerate(strings):
            result[i] = s
        return result


# Conversion functions from raw_dbr to specified format.  These all take a
# raw_dbr and compute the appropriate selected Python type.  One of these
# conversion functions is selected internally with type_to_dbr below.

# Conversion from char array to strings
def _convert_char_str(raw_dbr, count):
    # Need string_at() twice to ensure string is size limited *and* null
    # terminated.
    result = ctypes.string_at(ctypes.string_at(raw_dbr.raw_value, count))
    return ca_str(result.decode())

# Conversion from char array to bytes strings
def _convert_char_bytes(raw_dbr, count):
    result = ctypes.string_at(ctypes.string_at(raw_dbr.raw_value, count))
    return ca_bytes(result)

# Arrays of standard strings.
def _convert_str_str(raw_dbr, count):
    strings = [s.decode() for s in _make_strings(raw_dbr, count)]
    return _string_result(strings, count, ca_str, 'U')

# Arrays of bytes strings.
def _convert_str_bytes(raw_dbr, count):
    return _string_result(_make_strings(raw_dbr, count), count, ca_bytes, 'S')

# For everything that isn't a string we either return a scalar or a ca_array
def _convert_other(raw_dbr, count):
    if count == 1:
        # Single elements are always returned as scalars.
        return raw_dbr.scalar(raw_dbr.raw_value[0])
    else:
        # Build a fresh ca_array to receive a copy of the raw data in the dbr.
        # We have to take a copy, because the dbr is transient, and it is
        # helpful to use a numpy array as a container, because of the support it
        # provides.  It is essential that the dtype correctly matches the memory
        # layout of the raw dbr, and of course that the count is accurate.
        result = ca_array(shape = (count,), dtype = raw_dbr.dtype)
        ctypes.memmove(result.ctypes.data, raw_dbr.raw_value, result.nbytes)
        return result


def type_to_dbr(channel, datatype, format):
    '''Converts data request into the appropriate dbr code and conversion.  The
    channel must be ready so that its field type can be interrogated.  Returns
    dbr code together with conversion function for transforming dbr values of
    that type back into Python values.'''

    name = channel.name
    if datatype is None:
        # Use natural channel data type if no type specified.
        datatype = cadef.ca_field_type(channel)
        # A special hack for char arrays with PV name ending in $ -- these are
        # handled specially by EPICS as long strings.
        if datatype == DBR_CHAR and name[-1] == '$':
            datatype = DBR_CHAR_STR
    elif datatype == DBR_ENUM_STR:
        # A similar hack: for DBR_ENUM_STR use natural channel data type except
        # for enums which are fetched as strings.
        datatype = cadef.ca_field_type(channel)
        if datatype == DBR_ENUM:
            datatype = DBR_STRING

    # Prepare as much beforehand for conversion.
    dbrcode = _type_to_dbrcode(datatype, format)
    dbr_type = DbrCodeToType[dbrcode]
    dtype = dbr_type.dtype

    # Determine precisely which conversion from dbr to Python is required: all
    # the options for strings add a lot of complexity, ordinary numeric values
    # are all handled uniformly.
    if dtype is numpy.uint8 and datatype == DBR_CHAR_STR:
        # Conversion from char array to strings
        convert = _convert_char_str
    elif dtype is numpy.uint8 and datatype == DBR_CHAR_BYTES:
        # Conversion from char array to bytes strings
        convert = _convert_char_bytes
    elif dtype is str_dtype:
        # String arrays, either bytes or normal.
        if isinstance(datatype, type) and issubclass(datatype, bytes):
            convert = _convert_str_bytes
        else:
            convert = _convert_str_str
    else:
        convert = _convert_other


    # We return this function to perform conversion from dbr to Python value.
    def dbr_to_value(raw_dbr, dbrcode_in, count):
        # If the dbrcode has changed (this really shouldn't happen) then we've
        # got a problem!  If this does happen I'll need to handle this better,
        # as this is a pretty poor place to raise an exception.
        assert dbrcode_in == dbrcode, 'Oops, I didn\'t expect CA to do that'

        # Reinterpret the raw_dbr as a pointer to the appropriate structure as
        # identified by the given dbrcode.  We can then cast the raw_dbr
        # structure into an instance of this dbr: the data we want is then
        # available in the .raw_dbr field of this structure.
        raw_dbr = ctypes.cast(raw_dbr, ctypes.POINTER(dbr_type))[0]
        result = convert(raw_dbr, count)

        # Finally copy across any attributes together with the pv name and a
        # success indicator.
        raw_dbr.copy_attributes(result)
        result.name = name
        result.ok = True
        return result

    return dbrcode, dbr_to_value


# -----------------------------------------------------------------------------
# From Python value to DBR encoding, used by caput()

def _datatype_to_dtype(datatype):
    '''Converts any user specified datatype into dbrcode and dtype.'''
    if datatype in BasicDbrTypes:
        return datatype, DbrCodeToType[datatype].dtype
    else:
        return _datatype_to_dbr(datatype)


def _require_value(value, dtype):
    '''Use numpy to convert value into specified target type ready for transport
    over channel access.'''
    result = numpy.require(value, requirements = 'C', dtype = dtype)
    if result.shape == ():
        result.shape = (1,)
    assert result.ndim == 1, 'Can\'t put multidimensional arrays!'
    return result


def value_to_dbr(channel, datatype, value):
    '''Takes an ordinary Python value and converts it into a value in dbr
    format suitable for sending to channel access.  Returns the target
    datatype and the number of elements together with a pointer to the raw
    data and (for lifetime management) the object containing the data.'''

    # If no datatype specified then use the target datatype.
    if datatype is None:
<<<<<<< HEAD
        if isinstance(value, str) or isinstance(value, bytes):
=======
        if isinstance(value, (str, unicode)):
>>>>>>> 27ff4413
            # Give strings with no datatype special treatment, let the IOC do
            # the decoding.  It's safer this way.
            datatype = DBR_STRING
        else:
            datatype = cadef.ca_field_type(channel)
            if datatype == DBR_CHAR and channel.name[-1] == '$':
                # Treat char arrays with name ending in $ as long strings.
                datatype = DBR_CHAR_STR

    if datatype == DBR_CHAR_STR:
        # Char arrays as strings need special treatment.
        count = cadef.ca_element_count(channel)
        try:
            result = _require_value(value, 'S%d' % count)
        except UnicodeEncodeError:
            # Unicode needs to be encoded
            result = _require_value(value.encode(), 'S%d' % count)
        assert result.shape[0] == 1, \
            'Can\'t put array of strings as char array'
        return DBR_CHAR, count, result.ctypes.data, result
    elif datatype in [DBR_PUT_ACKT, DBR_PUT_ACKS]:
        # For DBR_PUT_ACKT and DBR_PUT_ACKS we return an integer
        value = ctypes.c_int32(value)
        return datatype, 1, ctypes.byref(value), value
    else:
        # For all other types compute the appropriate transport type
        dbrcode, dtype = _datatype_to_dtype(datatype)
        if dbrcode is DBR_STRING:
            try:
                # We'll let numpy do most of the heavy lifting.
                result = _require_value(value, str_dtype)
            except UnicodeEncodeError:
                # Whoops, looks like unicode, need to encode each string.
                value = _require_value(value, None)
                result = numpy.empty(value.shape, str_dtype)
                for n, s in enumerate(value):
                    result[n] = s.encode()
        else:
            # Numpy can do all the conversion for all the remaining data types.
            result = _require_value(value, dtype)

        return dbrcode, len(result), result.ctypes.data, result<|MERGE_RESOLUTION|>--- conflicted
+++ resolved
@@ -50,12 +50,8 @@
     'DBR_DOUBLE',       # 64 bit float
 
     'DBR_CHAR_STR',     # Long strings as char arrays
-<<<<<<< HEAD
+    'DBR_ENUM_STR',     # Enums as strings, default otherwise
     'DBR_CHAR_BYTES',   # Long byte strings as char arrays
-=======
-    'DBR_CHAR_UNICODE', # Long unicode strings as char arrays
-    'DBR_ENUM_STR',     # Enums as strings, default otherwise
->>>>>>> 27ff4413
 
     'DBR_PUT_ACKT',     # Configure global alarm acknowledgement
     'DBR_PUT_ACKS',     # Acknowledge global alarm
@@ -513,12 +509,8 @@
 DBR_CLASS_NAME = 38
 
 # Special value for DBR_CHAR as str special processing.
-<<<<<<< HEAD
+DBR_ENUM_STR = 996
 DBR_CHAR_BYTES = 997
-=======
-DBR_ENUM_STR = 996
-DBR_CHAR_UNICODE = 998
->>>>>>> 27ff4413
 DBR_CHAR_STR = 999
 
 
@@ -812,11 +804,7 @@
 
     # If no datatype specified then use the target datatype.
     if datatype is None:
-<<<<<<< HEAD
-        if isinstance(value, str) or isinstance(value, bytes):
-=======
-        if isinstance(value, (str, unicode)):
->>>>>>> 27ff4413
+        if isinstance(value, (str, bytes)):
             # Give strings with no datatype special treatment, let the IOC do
             # the decoding.  It's safer this way.
             datatype = DBR_STRING
