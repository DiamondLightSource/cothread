--- conflicted
+++ resolved
@@ -44,14 +44,6 @@
         # specific user timeout
         A.settimeout(0.1)
 
-<<<<<<< HEAD
-@cothread.Spawn
-def tx():
-    for i in  range(10):
-        print('>>>', i)
-        A.send(chr(i).encode('ascii'))
-    A.close()
-=======
         # some games so that the test won't hang if recv() never times out
         def op(sock):
             try:
@@ -68,7 +60,6 @@
             opA.AbortWait()
             raise
         self.assertTrue(V is A)
->>>>>>> 5e23ae8d
 
         opB = cothread.Spawn(op, B, raise_on_wait=True)
 
@@ -89,17 +80,10 @@
 
         def tx():
             for i in  range(10):
-                A.send(chr(i))
+                A.send(chr(i).encode('ascii'))
             A.close()
         tx = cothread.Spawn(tx, raise_on_wait=True)
 
-<<<<<<< HEAD
-@cothread.Spawn
-def tx2():
-    for i in range(10):
-        A.writelines([str(i).encode('ascii')])
-    A.close()
-=======
         data = b''
         while True:
             c = B.recv(100)
@@ -108,7 +92,6 @@
             data += c
 
         B.close()
->>>>>>> 5e23ae8d
 
         tx.Wait(1.0)
 
@@ -161,8 +144,8 @@
         sA, sB = socket.socketpair()
 
         A, B = sA.makefile('w'), sB.makefile('r')
-        self.assertNotEqual(A._sock.fileno(), -1)
-        self.assertNotEqual(B._sock.fileno(), -1)
+        self.assertNotEqual(A.name, -1)
+        self.assertNotEqual(B.name, -1)
 
         def tx2():
             for i in range(10):
@@ -235,10 +218,6 @@
         self.send_response(200)
         self.send_header('Content-Length', str(len(msg)))
         self.end_headers()
-<<<<<<< HEAD
-        self.wfile.write(msg.encode('ascii'))
-        print('Served reply')
-=======
         self.wfile.write(msg)
         self.server.N += 1
 
@@ -257,7 +236,6 @@
 
     def test_run_shutdown(self):
         task = cothread.Spawn(self.serv.serve_forever, raise_on_wait=True)
->>>>>>> 5e23ae8d
 
         # Ensure we don't fall through immediately
         self.assertRaises(cothread.Timedout, task.Wait, 0.1)
