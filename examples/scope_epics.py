<<<<<<< HEAD
#!/usr/bin/env python3
=======
#!/usr/bin/env dls-python
>>>>>>> f3fb92e8

'''Form Example with Monitor'''

import os, sys

import require
from cothread.catools import *
from cothread import *
from numpy import *
from PyQt4 import Qwt5, QtGui, QtCore, uic

iqt()

# Qt designer form class (widget is actually QtGui.QWidget)
scope_ui_file = os.path.join(os.path.dirname(__file__), 'scope.ui')
Ui_Scope, widget = uic.loadUiType(scope_ui_file)


# subclass form to implement buttons
class MyScope(widget, Ui_Scope):
    '''application class'''
    def __init__(self):
        widget.__init__(self)
        self.setupUi(self)

        self.channel.setText('SR23C-DI-EBPM-08:FR:WFX')
        self.monitor = None
        # make any contents fill the empty frame
        grid = QtGui.QGridLayout(self.axes)
        self.axes.setLayout(grid)
        self.makeplot()

    def bConnect_clicked(self):
        name = str(self.channel.text())
        print('Connect Clicked', name)
        # disconnect old channel if any
        if self.monitor:
            self.monitor.close()
        # connect new channel
        self.monitor = camonitor(name, self.on_event)

    def on_event(self, value):
        '''camonitor callback'''
        if value.ok:
            x = arange(value.shape[0])
            self.c.setData(x, value)
            print('set data', value)

    def makeplot(self):
        '''set up plotting'''
        # draw a plot in the frame
        p = Qwt5.QwtPlot(self.axes)
        c = Qwt5.QwtPlotCurve('FR:WFX')
        c.attach(p)
        c.setPen(QtGui.QPen(QtCore.Qt.blue))

        # === Plot Customization ===
        # set background to black
        p.setCanvasBackground(QtCore.Qt.black)
        # stop flickering border
        p.canvas().setFocusIndicator(Qwt5.QwtPlotCanvas.NoFocusIndicator)
        # set zoom colour
#         for z in p.zoomers:
#             z.setRubberBandPen(QtGui.QPen(QtCore.Qt.white))
        # set fixed scale
        p.setAxisScale(Qwt5.QwtPlot.yLeft, -1e7, 1e7)
        p.setAxisScale(Qwt5.QwtPlot.xBottom, 0, 2500)
        # automatically redraw when data changes
        p.setAutoReplot(True)
        # reset plot zoom (the default is 1000 x 1000)
#         for z in p.zoomers:
#             z.setZoomBase()

        self.p = p
        self.c = c
        self.axes.layout().addWidget(self.p)

# create and show form
s = MyScope()
s.show()

WaitForQuit()<|MERGE_RESOLUTION|>--- conflicted
+++ resolved
@@ -1,8 +1,4 @@
-<<<<<<< HEAD
 #!/usr/bin/env python3
-=======
-#!/usr/bin/env dls-python
->>>>>>> f3fb92e8
 
 '''Form Example with Monitor'''
 
